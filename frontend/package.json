--- conflicted
+++ resolved
@@ -1,15 +1,14 @@
 {
-<<<<<<< HEAD
-  "name": "FluentAI",
-  "homepage": "https://akkerman.ai/FluentAI",
-  "version": "0.1.0",
-  "private": true,
-  "scripts": {
-    "dev": "next dev",
-    "build": "next build",
-    "start": "next start",
-    "lint": "next lint"
-  },
+    "name": "mnemorai",
+    "homepage": "https://demo.mnemorai.com",
+    "version": "0.1.0",
+    "private": true,
+    "scripts": {
+        "dev": "next dev",
+        "build": "next build",
+        "start": "next start",
+        "lint": "next lint"
+    },
   "dependencies": {
     "@juggle/resize-observer": "^3.4.0",
     "@react-three/drei": "^10.0.6",
@@ -33,35 +32,6 @@
     "three": "^0.175.0",
     "three-globe": "^2.42.4"
   },
-  "devDependencies": {
-    "@eslint/eslintrc": "^3",
-    "@types/node": "^20",
-    "@types/react": "^19",
-    "@types/react-dom": "^19",
-    "eslint": "^9",
-    "eslint-config-next": "15.1.0",
-    "postcss": "^8",
-    "tailwindcss": "^3.4.1",
-    "typescript": "^5"
-  }
-=======
-    "name": "mnemorai",
-    "homepage": "https://demo.mnemorai.com",
-    "version": "0.1.0",
-    "private": true,
-    "scripts": {
-        "dev": "next dev",
-        "build": "next build",
-        "start": "next start",
-        "lint": "next lint"
-    },
-    "dependencies": {
-        "axios": "^1.8.2",
-        "lucide-react": "^0.469.0",
-        "next": "^15.2.4",
-        "react": "^19.0.0",
-        "react-dom": "^19.0.0"
-    },
     "devDependencies": {
         "@eslint/eslintrc": "^3",
         "@types/node": "^20",
@@ -73,5 +43,4 @@
         "tailwindcss": "^3.4.1",
         "typescript": "^5"
     }
->>>>>>> e9114a5c
-}+}
