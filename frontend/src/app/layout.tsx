import Header from "@/components/Header";
import StatusChecker from "@/components/StatusChecker";
import { ToastProvider } from "@/contexts/ToastContext";
import type { Metadata } from "next";
import "./globals.css";

export const metadata: Metadata = {
  title: "mnemorai",
  description: "Remember more with mnemorai.",
  icons: {
    icon: `/logo.png`,
  }
};

export default function RootLayout({
  children,
}: {
  children: React.ReactNode;
}) {
  return (
    <html lang="en">
      <body className="bg-gradient-to-br from-gray-50 to-gray-100 dark:from-gray-900 dark:to-gray-800 text-gray-800 dark:text-gray-200 font-sans min-h-screen flex flex-col">
        <ToastProvider>
          <Header />
<<<<<<< HEAD

          <main >
=======
          <main className="flex-grow max-w-6xl mx-auto w-full px-4 sm:px-6 lg:px-8 py-12 space-y-8 transition-all duration-300">
>>>>>>> 3c1dd17a
            {children}
          </main>
          <StatusChecker />
          <footer className="text-center p-6 text-gray-500 dark:text-gray-400 text-sm">
            <p>© 2025 mnemorai • Made with ❤️ for language learners</p>
          </footer>
        </ToastProvider>
      </body>
    </html>
  );
}<|MERGE_RESOLUTION|>--- conflicted
+++ resolved
@@ -22,18 +22,17 @@
       <body className="bg-gradient-to-br from-gray-50 to-gray-100 dark:from-gray-900 dark:to-gray-800 text-gray-800 dark:text-gray-200 font-sans min-h-screen flex flex-col">
         <ToastProvider>
           <Header />
-<<<<<<< HEAD
-
-          <main >
-=======
           <main className="flex-grow max-w-6xl mx-auto w-full px-4 sm:px-6 lg:px-8 py-12 space-y-8 transition-all duration-300">
->>>>>>> 3c1dd17a
             {children}
           </main>
           <StatusChecker />
-          <footer className="text-center p-6 text-gray-500 dark:text-gray-400 text-sm">
-            <p>© 2025 mnemorai • Made with ❤️ for language learners</p>
-          </footer>
+          {
+            /* NOTE: Maybe reuse the FooterSection from the landing page?
+            < section >
+              <FooterSection />
+            </section >
+           */
+          }
         </ToastProvider>
       </body>
     </html>
