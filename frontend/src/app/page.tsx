--- conflicted
+++ resolved
@@ -1,47 +1,9 @@
 "use client";
-
 import LandingPage from '@/components/LandingPage';
 
 export default function LibraryPage() {
-
-    return (
-        <>
-
-<<<<<<< HEAD
-
-            <LandingPage />
-        </>
-
-    );
-=======
-  const handleCardUpdate = (updatedCard: Card) => {
-    setCard(updatedCard);
-  };
-
   return (
-    <div className="flex flex-col gap-12">
-      <div className="grid grid-cols-1 lg:grid-cols-2 gap-12 items-start">
-        <div className="flex gap-12 flex-col">
-          <CardGenerator
-            card={card}
-            onCardCreated={setCard}
-            onLoading={setLoading}
-            onError={setError}
-            onWordChange={setCurrentWord}
-          />
-          {error && <p className="text-red-500 font-medium mt-4">{error}</p>}
-        </div>
-        <div className="flex items-center justify-center">
-          <Flashcard
-            card={card || defaultCard}
-            isLoading={loading}
-            showFront={!!card}
-            onCardUpdate={handleCardUpdate}
-            disableEdit={card == null}
-          />
-        </div>
-      </div>
-    </div>
+    // TODO: ??
+    <LandingPage />
   );
->>>>>>> 3c1dd17a
 }