--- conflicted
+++ resolved
@@ -37,7 +37,6 @@
   transform: rotateY(180deg);
 }
 
-<<<<<<< HEAD
 @keyframes fadeInGlow {
   0% {
     opacity: 0;
@@ -93,8 +92,8 @@
 
 .animate-ringFill {
   animation: ringFill 2.5s ease-in-out forwards;
-=======
+}
+
 .gradient-text {
   @apply text-transparent bg-clip-text bg-gradient-to-r from-blue-500 to-teal-400;
->>>>>>> 3c1dd17a
 }