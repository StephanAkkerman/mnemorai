--- conflicted
+++ resolved
@@ -3,12 +3,8 @@
 import Image from "next/image";
 import Link from "next/link";
 import { useEffect, useState } from "react";
-<<<<<<< HEAD
-import logo from "../../public/logo.png";
-=======
 import lightLogo from "../../public/Main Logo (light).svg";
 import darkLogo from "../../public/Main Logo (dark).svg";
->>>>>>> 960ebc49
 import { Sun, Moon, Menu, X } from "lucide-react";
 
 export default function Header() {
@@ -44,11 +40,7 @@
             <Link href="/" className="flex items-center space-x-3">
               <div className="relative w-10 h-10 transition-transform duration-300 hover:rotate-12">
                 <Image
-<<<<<<< HEAD
-                  src={logo}
-=======
                   src={darkMode ? darkLogo : lightLogo}
->>>>>>> 960ebc49
                   alt="mnemorai Logo"
                   className="object-contain"
                   fill
